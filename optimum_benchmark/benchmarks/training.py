--- conflicted
+++ resolved
@@ -1,19 +1,12 @@
 from omegaconf import DictConfig, OmegaConf
-<<<<<<< HEAD
 from transformers import TrainingArguments
 from dataclasses import dataclass, field
 from logging import getLogger
 from pandas import DataFrame
-from datasets import Dataset
 import torch
 
-=======
-from dataclasses import dataclass
-from logging import getLogger
-from pandas import DataFrame
 
 from optimum_benchmark.backends.base import Backend
->>>>>>> 951b331a
 from optimum_benchmark.benchmarks.base import Benchmark, BenchmarkConfig
 from optimum_benchmark.generators.dummy_dataset import DummyDatasetGenerator
 from optimum_benchmark.benchmarks.training_utils import get_data_collator
@@ -199,72 +192,38 @@
 
         self.dataset_shapes = config.dataset_shapes
 
-<<<<<<< HEAD
-    def generate_dataset(self, backend: "Backend"):
-        if backend.task == "text-classification":
-            training_dataset = Dataset.from_dict(
-                {
-                    "input_ids": torch.randint(
-                        0,
-                        backend.pretrained_config.vocab_size,
-                        (
-                            self.dataset_shapes.dataset_size,
-                            self.dataset_shapes.sequence_length,
-                        ),
-                    ),
-                    "labels": torch.randint(0, 1, (self.dataset_shapes.dataset_size,)),
-                }
-            )
-            training_dataset.set_format(
-                type="torch",
-                columns=["input_ids", "labels"],
-            )
-        else:
-            raise NotImplementedError(
-                f"Training benchmark not implemented for task {backend.task}."
-                "Please submit a PR to add support for this task."
-            )
-        return training_dataset
-
-    def run(self, backend: "Backend") -> None:
-        LOGGER.info("Running training benchmark")
-
-        self.training_dataset = self.generate_dataset(backend)
-
-        if backend.config.name == "pytorch":
-            results = backend.run_pytorch_training(training_config=self.config, training_arguments=self.training_arguments, training_dataset=self.training_dataset)
-        else:
-            backend.prepare_for_training(
-                training_dataset=self.training_dataset,
-                training_arguments=self.training_arguments,
-            )
-            results = backend.train().metrics
-=======
         self.training_arguments = config.training_arguments
 
         self.dummy_dataset_generator = DummyDatasetGenerator(
             dataset_shapes=self.dataset_shapes
         )
 
-    def run(self, backend: Backend) -> None:
-        LOGGER.info("Running training benchmark")
-
+    def generate_dataset(self, backend: "Backend"):
         training_dataset = self.dummy_dataset_generator.generate(
             task=backend.task,
             pretrained_config=backend.pretrained_config,
             pretrained_preprocessor=backend.pretrained_preprocessor,
         )
+        return training_dataset
+
+    def run(self, backend: Backend) -> None:
+        LOGGER.info("Running training benchmark")
+
+        training_dataset = self.generate_dataset(backend)
+
         training_data_collator = get_data_collator(
             task=backend.task,
         )
 
-        backend.prepare_for_training(
-            training_dataset=training_dataset,
-            training_data_collator=training_data_collator,
-            training_arguments=self.training_arguments,
-        )
-        training_output = backend.train()
->>>>>>> 951b331a
+        if backend.config.name == "pytorch":
+            training_output = backend.run_pytorch_training(training_config=self.config, training_arguments=self.training_arguments, training_dataset=training_dataset, training_data_collator=training_data_collator)
+        else:
+            backend.prepare_for_training(
+                training_dataset=training_dataset,
+                training_data_collator=training_data_collator,
+                training_arguments=self.training_arguments,
+            )
+            training_output = backend.train()
 
         self.training_throughput = training_output.metrics["train_samples_per_second"]
         self.training_runtime = training_output.metrics["train_runtime"]
@@ -280,9 +239,4 @@
     def save(self) -> None:
         LOGGER.info("Saving training results")
         results_df = self.get_results_df()
-<<<<<<< HEAD
-        results_df.to_csv("training_results.csv")
- 
-=======
-        results_df.to_csv("training_results.csv")
->>>>>>> 951b331a
+        results_df.to_csv("training_results.csv")